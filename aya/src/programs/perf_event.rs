--- conflicted
+++ resolved
@@ -113,22 +113,6 @@
 #[doc(alias = "perf_hw_id")]
 #[derive(Debug, Clone, Copy)]
 #[repr(u32)]
-<<<<<<< HEAD
-#[derive(Debug, Clone, Copy)]
-pub enum PerfTypeId {
-    /// PERF_TYPE_HARDWARE
-    Hardware = PERF_TYPE_HARDWARE as u32,
-    /// PERF_TYPE_SOFTWARE
-    Software = PERF_TYPE_SOFTWARE as u32,
-    /// PERF_TYPE_TRACEPOINT
-    TracePoint = PERF_TYPE_TRACEPOINT as u32,
-    /// PERF_TYPE_HW_CACHE
-    HwCache = PERF_TYPE_HW_CACHE as u32,
-    /// PERF_TYPE_RAW
-    Raw = PERF_TYPE_RAW as u32,
-    /// PERF_TYPE_BREAKPOINT
-    Breakpoint = PERF_TYPE_BREAKPOINT as u32,
-=======
 pub enum HardwareEvent {
     /// The total CPU cycles.
     #[doc(alias = "PERF_COUNT_HW_CPU_CYCLES")]
@@ -299,7 +283,6 @@
         const _: [(); 4] = [(); std::mem::size_of::<HwCacheResult>()];
         self as u32
     }
->>>>>>> 3d25b137
 }
 /// A hardware breakpoint configuration
 #[derive(Debug, Clone)]
@@ -452,19 +435,15 @@
 
     /// Attaches to the given perf event.
     ///
-    /// [`perf_type`](PerfEventConfig) defines the event `type` and `config` of interest.
+    /// [`perf_type`](PerfEventConfig) defines the event `type` and `config` of
+    /// interest.
     ///
-<<<<<<< HEAD
-    /// The `bp` option must be specified if `perf_type` is `Breakpoint`.
+    /// The [`bp`](PerfBreakpoint) option must be specified if `perf_type` is
+    /// `Breakpoint`.
     ///
-    /// The `scope` argument determines which processes are sampled. If
-    /// `inherit` is true, any new processes spawned by those processes will
-    /// also automatically get sampled.
-=======
-    /// [`scope`](PerfEventScope) determines which processes are sampled. If `inherit` is
-    /// `true`, any new processes spawned by those processes will also automatically be
-    /// sampled.
->>>>>>> 3d25b137
+    /// [`scope`](PerfEventScope) determines which processes are sampled. If
+    /// `inherit` is `true`, any new processes spawned by those processes will
+    /// also automatically be sampled.
     ///
     /// The returned value can be used to detach, see [PerfEvent::detach].
     pub fn attach(
